--- conflicted
+++ resolved
@@ -1,5 +1,7 @@
 // clang-format off
 
+#define WATT_PER_CORE 8
+#define CENTS_PER_KWH 27
 #define FAST_BUCKET_FRACTION 50
 #define FAST_BUCKET_MEMORY 8000
 
@@ -8,12 +10,16 @@
 "\n"
 "where '<option>' is one of the following:\n"
 "\n"
-"  -h | --help     print this command line summary\n"
-"  -q | --quiet    no messages at all (default disabled)\n"
-"  -v | --verbose  print verbose messages (default disabled)\n"
-"  -f <percent>    fraction of fast buckets in percent (default %u%%)\n"
-"  -l <memory>     fast bucket memory limit in MB (default %u MB)\n"
-"  -<n>            bucket size (default 64)\n"
+"  -h | --help        print this command line summary\n"
+"  -q | --quiet       no messages at all (default disabled)\n"
+"  -v | --verbose     print verbose messages (default disabled)\n"
+"  -f <percent>       fraction of fast buckets in percent (default %u%%)\n"
+"  -l <memory>        fast bucket memory limit in MB (default %u MB)\n"
+"  -w <watt>          assumed watt per core (default %u Watt)\n"
+"  -c <cents>         assumed cents per kWh (default %.2f cents)\n"
+"  --euro             assume '€' as currency sign (default)\n"
+"  --dollar           assume '$' as currencty sign\n"
+"  -<n>               bucket size (default 64)\n"
 "\n"
 
 "This tool is supposed to be given two arguments, a 'benchmarks' file and a\n"
@@ -27,13 +33,6 @@
 "in the given directory.  The tool then reads both files and tries to\n"
 "match names.  If this is successful it sorts the benchmarks according to\n"
 "the memory usage of that recorded run and time needed to solve them and\n"
-<<<<<<< HEAD
-"puts them into buckets of the given size (default 64).  It then produces\n"
-"a new list of benchmarks ordered by the bucket assignment on 'stdout' (in\n"
-"the same format as the original benchmark file) and on 'stderr' reports\n"
-"expected maximum running time per bucket (if all jobs in that bucket /\n"
-"task are run in parallel) and the sum of the memory usage of those jobs.\n"
-=======
 "puts them into buckets of the given size (default 64).\n"
 "\n"
 "It then produces a new list of benchmarks ordered by the bucket assignment\n"
@@ -41,12 +40,13 @@
 "'stderr' reports expected maximum running time per bucket (if all jobs in\n"
 "that bucket / task are run in parallel) and the sum of the memory usage\n"
 "of those jobs.\n"
->>>>>>> 7c2d46e7
 "\n"
 "The primary goal is to maximize memory usage per job / benchmark, while\n"
-"trying to stay a total limit of available per task (SLURM parlance) and\n"
-"the secondary goal is to minimize the maximum running time per bucket\n"
-"for a fast fraction (default half) of the buckets.\n"
+"trying to stay below a total limit of available cores per task (SLURM\n"
+"parlance).  The secondary goal is to minimize the maximum running time\n"
+"per bucket for a fast terminating fraction (default half) of the buckets.\n"
+"Ultimately our objective is to minimize the running cost in terms of\n"
+"power needed for the number of allocated cores.\n"
 
 ;
 
@@ -122,6 +122,10 @@
 static size_t max_memory_limit_hit;
 static struct bucket *buckets;
 static size_t scheduled;
+
+static bool use_euro_sign = true;
+static int watt_per_core = -1;
+static int cents_per_kwh = -1;
 
 static struct zummary *find_zummary(const char *name) {
   for (size_t i = 0; i != size_zummaries; i++)
@@ -423,7 +427,7 @@
   for (int i = 1; i != argc; i++) {
     const char *arg = argv[i];
     if (!strcmp(arg, "-h") || !strcmp(arg, "--help")) {
-      printf(usage, FAST_BUCKET_FRACTION, FAST_BUCKET_MEMORY);
+      printf(usage, FAST_BUCKET_FRACTION, FAST_BUCKET_MEMORY, WATT_PER_CORE);
       fflush(stdout);
       return 0;
     } else if (!strcmp(arg, "-q") || !strcmp(arg, "--quiet"))
@@ -446,7 +450,25 @@
       if (tmp < 0)
         goto INVALID_ARGUMENT;
       fast_bucket_memory = tmp;
-    } else if (arg[0] == '-' && isdigit(arg[1])) {
+    } else if (!strcmp(arg, "-w")) {
+      if (++i == argc)
+        goto ARGUMENT_MISSING;
+      int tmp = atoi(argv[i]);
+      if (tmp < 0)
+        goto INVALID_ARGUMENT;
+      watt_per_core = tmp;
+    } else if (!strcmp(arg, "-c")) {
+      if (++i == argc)
+        goto ARGUMENT_MISSING;
+      int tmp = atoi(argv[i]);
+      if (tmp < 0)
+        goto INVALID_ARGUMENT;
+      cents_per_kwh = tmp;
+    } else if (!strcmp(arg, "--euro"))
+      use_euro_sign = true;
+    else if (!strcmp(arg, "--dollar"))
+      use_euro_sign = false;
+    else if (arg[0] == '-' && isdigit(arg[1])) {
       bucket_size = arg[1] - '0';
       const size_t max_size_t = ~(size_t)0;
       char ch;
@@ -565,6 +587,18 @@
     fast_bucket_memory = FAST_BUCKET_MEMORY;
     msg("using default fast bucket memory limit of %u MB", fast_bucket_memory);
   }
+  if (watt_per_core >= 0)
+    msg("using specified %d Watt per core", watt_per_core);
+  else {
+    watt_per_core = WATT_PER_CORE;
+    msg("using default %d Watt per core", watt_per_core);
+  }
+  if (cents_per_kwh >= 0)
+    msg ("using specified %d cents per kWh", cents_per_kwh);
+  else {
+    cents_per_kwh = CENTS_PER_KWH;
+    msg ("using default %d cents per kWh", cents_per_kwh);
+  }
   tasks = size_benchmarks / bucket_size;
   if (tasks * bucket_size == size_benchmarks) {
     msg("need exactly %zu tasks "
@@ -616,6 +650,7 @@
       break;
   }
   size_t printed = 0;
+  double sum_real = 0;
   double max_total_memory = 0;
   for (size_t i = 0; i != tasks; i++) {
     struct bucket *bucket = buckets + i;
@@ -623,6 +658,7 @@
         bucket->real, bucket->memory);
     if (bucket->memory > max_total_memory)
       max_total_memory = bucket->memory;
+    sum_real += bucket->real;
     for (size_t j = 0; j != bucket->size; j++) {
       struct zummary *zummary = bucket->zummaries[j];
       struct benchmark *benchmark = zummary->benchmark;
@@ -632,7 +668,7 @@
           zummary->memory_limit_hit ? " *" : "");
       printf("%zu", ++printed);
       if (benchmark->path)
-        fputc(' ', stdout), fputs(benchmarks->path, stdout);
+        fputc(' ', stdout), fputs(benchmark->path, stdout);
       fputc(' ', stdout), fputs(zummary->name, stdout);
       fputc('\n', stdout);
     }
@@ -642,6 +678,17 @@
   msg("maximum memory per benchmark %.0f MB %.0f%%", max_memory,
       percent(max_memory, max_total_memory));
   msg("maximum memory limit hit per bucket %zu", max_memory_limit_hit);
+  msg("sum of maximum running times per bucket %.0f", sum_real);
+  double core_seconds = bucket_size * sum_real;
+  double core_hours = core_seconds / 3600;
+  msg("allocated core time of %.2f core hours (%.0f = %zu * %.0f sec)",
+      core_hours, core_seconds, bucket_size, sum_real);
+  double power_usage = core_hours * watt_per_core / 1000.0;
+  msg("power usage of %.3f kWh (%u W * %.2fh / 1000)", power_usage, watt_per_core,
+      core_hours);
+  double costs = cents_per_kwh * power_usage / 100.0;
+  msg("costs %s %.2f (¢ %d * %.3f kWh / 100)", use_euro_sign ? "€" : "$",
+      costs, cents_per_kwh, power_usage);
   for (size_t i = 0; i != tasks; i++)
     free(buckets[i].zummaries);
   free(buckets);
